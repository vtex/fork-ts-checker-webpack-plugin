import * as process from 'process';
// tslint:disable-next-line:no-implicit-dependencies
import * as ts from 'typescript'; // import for types alone
import { IncrementalChecker } from './IncrementalChecker';
import { CancellationToken } from './CancellationToken';
import { NormalizedMessage } from './NormalizedMessage';
import { IncrementalCheckerInterface } from './IncrementalCheckerInterface';
import { ApiIncrementalChecker } from './ApiIncrementalChecker';
import {
  makeCreateNormalizedMessageFromDiagnostic,
  makeCreateNormalizedMessageFromRuleFailure,
  makeCreateNormalizedMessageFromInternalError
} from './NormalizedMessageFactories';
import { RpcProvider } from 'worker-rpc';
import { RunPayload, RunResult, RUN } from './RpcTypes';
import { TypeScriptPatchConfig, patchTypescript } from './patchTypescript';

const rpc = new RpcProvider(message => {
  try {
    process.send!(message);
  } catch (e) {
    // channel closed...
    process.exit();
  }
});
process.on('message', message => rpc.dispatch(message));

const typescript: typeof ts = require(process.env.TYPESCRIPT_PATH!);
const patchConfig: TypeScriptPatchConfig = {
  skipGetSyntacticDiagnostics:
    process.env.USE_INCREMENTAL_API === 'true' &&
    process.env.CHECK_SYNTACTIC_ERRORS !== 'true'
};

patchTypescript(typescript, patchConfig);

// message factories
export const createNormalizedMessageFromDiagnostic = makeCreateNormalizedMessageFromDiagnostic(
  typescript
);
export const createNormalizedMessageFromRuleFailure = makeCreateNormalizedMessageFromRuleFailure();
export const createNormalizedMessageFromInternalError = makeCreateNormalizedMessageFromInternalError();

const resolveModuleName = process.env.RESOLVE_MODULE_NAME
  ? require(process.env.RESOLVE_MODULE_NAME!).resolveModuleName
  : undefined;
const resolveTypeReferenceDirective = process.env
  .RESOLVE_TYPE_REFERENCE_DIRECTIVE
  ? require(process.env.RESOLVE_TYPE_REFERENCE_DIRECTIVE!)
      .resolveTypeReferenceDirective
  : undefined;

const checker: IncrementalCheckerInterface =
  process.env.USE_INCREMENTAL_API === 'true'
    ? new ApiIncrementalChecker(
        typescript,
        createNormalizedMessageFromDiagnostic,
        createNormalizedMessageFromRuleFailure,
        process.env.TSCONFIG!,
        JSON.parse(process.env.COMPILER_OPTIONS!),
        process.env.CONTEXT!,
        process.env.TSLINT === 'true' ? true : process.env.TSLINT! || false,
        process.env.TSLINTAUTOFIX === 'true',
        process.env.CHECK_SYNTACTIC_ERRORS === 'true',
<<<<<<< HEAD
        process.env.ENABLE_EMIT_FILES === 'true'
=======
        resolveModuleName,
        resolveTypeReferenceDirective
>>>>>>> c06ca75a
      )
    : new IncrementalChecker(
        typescript,
        createNormalizedMessageFromDiagnostic,
        createNormalizedMessageFromRuleFailure,
        process.env.TSCONFIG!,
        JSON.parse(process.env.COMPILER_OPTIONS!),
        process.env.CONTEXT!,
        process.env.TSLINT === 'true' ? true : process.env.TSLINT! || false,
        process.env.TSLINTAUTOFIX === 'true',
        process.env.WATCH === '' ? [] : process.env.WATCH!.split('|'),
        parseInt(process.env.WORK_NUMBER!, 10) || 0,
        parseInt(process.env.WORK_DIVISION!, 10) || 1,
        process.env.CHECK_SYNTACTIC_ERRORS === 'true',
        process.env.VUE === 'true',
<<<<<<< HEAD
        process.env.ENABLE_EMIT_FILES === 'true'
=======
        resolveModuleName,
        resolveTypeReferenceDirective
>>>>>>> c06ca75a
      );

async function run(cancellationToken: CancellationToken) {
  let diagnostics: NormalizedMessage[] = [];
  let lints: NormalizedMessage[] = [];

  try {
    checker.nextIteration();

    diagnostics = await checker.getDiagnostics(cancellationToken);
    if (checker.hasLinter()) {
      lints = checker.getLints(cancellationToken);
    }
  } catch (error) {
    if (error instanceof typescript.OperationCanceledException) {
      return undefined;
    }

    diagnostics.push(createNormalizedMessageFromInternalError(error));
  }

  if (cancellationToken.isCancellationRequested()) {
    return undefined;
  }

  return {
    diagnostics,
    lints
  };
}

rpc.registerRpcHandler<RunPayload, RunResult>(RUN, message =>
  typeof message !== 'undefined'
    ? run(CancellationToken.createFromJSON(typescript, message!))
    : undefined
);

process.on('SIGINT', () => {
  process.exit();
});<|MERGE_RESOLUTION|>--- conflicted
+++ resolved
@@ -62,12 +62,9 @@
         process.env.TSLINT === 'true' ? true : process.env.TSLINT! || false,
         process.env.TSLINTAUTOFIX === 'true',
         process.env.CHECK_SYNTACTIC_ERRORS === 'true',
-<<<<<<< HEAD
         process.env.ENABLE_EMIT_FILES === 'true'
-=======
         resolveModuleName,
         resolveTypeReferenceDirective
->>>>>>> c06ca75a
       )
     : new IncrementalChecker(
         typescript,
@@ -83,12 +80,9 @@
         parseInt(process.env.WORK_DIVISION!, 10) || 1,
         process.env.CHECK_SYNTACTIC_ERRORS === 'true',
         process.env.VUE === 'true',
-<<<<<<< HEAD
         process.env.ENABLE_EMIT_FILES === 'true'
-=======
         resolveModuleName,
         resolveTypeReferenceDirective
->>>>>>> c06ca75a
       );
 
 async function run(cancellationToken: CancellationToken) {

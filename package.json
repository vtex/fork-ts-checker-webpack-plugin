--- conflicted
+++ resolved
@@ -113,11 +113,7 @@
     "@commitlint/config-conventional": "^7.5.0",
     "@types/babel-code-frame": "^6.20.1",
     "@types/chokidar": "^1.7.5",
-<<<<<<< HEAD
-    "@types/fs-extra": "^5.0.5",
-=======
     "@types/jest": "^24.0.11",
->>>>>>> c06ca75a
     "@types/micromatch": "^3.1.0",
     "@types/minimatch": "^3.0.1",
     "@types/mock-require": "^2.0.0",
@@ -148,27 +144,7 @@
     "vue-class-component": "^6.1.1",
     "vue-loader": "^15.2.4",
     "vue-template-compiler": "^2.5.16",
-<<<<<<< HEAD
-    "webpack": "^5.0.0-alpha.0"
-  },
-  "dependencies": {
-    "babel-code-frame": "^6.22.0",
-    "chalk": "^2.4.2",
-    "chokidar": "^2.0.4",
-    "fs-extra": "^7.0.1",
-    "global": "^4.3.2",
-    "micromatch": "^3.1.10",
-    "minimatch": "^3.0.4",
-    "semver": "^5.6.0",
-    "tapable": "^1.0.0"
-  },
-  "husky": {
-    "hooks": {
-      "pre-commit": "lint-staged"
-    }
-=======
     "webpack": "^5.0.0-alpha.5"
->>>>>>> c06ca75a
   },
   "engines": {
     "node": ">=6.11.5",
